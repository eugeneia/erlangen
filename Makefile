--- conflicted
+++ resolved
@@ -4,7 +4,6 @@
 all: bin/erlangen-port-mapper bin/erlangen-kernel \
 	bin/erlangen-message-benchmark
 bin:
-<<<<<<< HEAD
 	mkdir -p bin
 bin/erlangen-port-mapper: build/port-mapper.lisp $(SOURCE_OBJECTS) | bin
 	ccl -Q -b -n \
@@ -19,17 +18,10 @@
 	ccl -Q -b -n \
 		-l build/load-quicklisp.lisp \
 		-l build/message-benchmark.lisp
-=======
-	mkdir bin
-bin/erlangen-port-mapper: bin build/port-mapper.lisp $(SOURCE_OBJECTS)
-	ccl -Q -b -n -l build/port-mapper.lisp
-bin/erlangen-kernel: bin build/kernel.lisp $(SOURCE_OBJECTS)
-	ccl -Q -b -n -l build/kernel.lisp
-bin/erlangen-message-benchmark: bin build/message-benchmark.lisp $(SOURCE_OBJECTS)
-	ccl -Q -b -n -l build/message-benchmark.lisp
-bin/erlangen-ring-benchmark: bin build/ring-benchmark.lisp $(SOURCE_OBJECTS)
-	ccl -Q -b -n -l build/ring-benchmark.lisp
->>>>>>> 908f30eb
+bin/erlangen-ring-benchmark: build/ring-benchmark.lisp $(SOURCE_OBJECTS) | bin
+	ccl -Q -b -n \
+		-l build/load-quicklisp.lisp \
+		-l build/ring-benchmark.lisp
 test-agent: bin/erlangen-kernel
 	bin/erlangen-kernel -Q -b -n \
 	-e "(erlangen.agent-test:run-tests)" \
